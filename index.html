--- conflicted
+++ resolved
@@ -11,21 +11,15 @@
   <link rel="canonical" href="https://cid.ipfs.tech/">
 </head>
 <body class='sans-serif bg-white'>
-<<<<<<< HEAD
   <header class="flex-ns items-center pt3 pb2 ph4 bg-navy bb bw2 border-aqua tc justify-between">
     <div class='inline-flex items-center'>
-      <a href="https://ipfs.io/" title="Visit ipfs.io">
-=======
-  <header class="flex-ns items-center pt3 pb2 ph3 bg-navy bb bw3 border-aqua tc justify-between">
-    <div>
       <a href="https://ipfs.tech/" title="Visit ipfs.tech">
->>>>>>> 296357c7
         <img src="assets/ipfs_logo.svg" style='height:50px' />
       </a>
       <h1 class='f3 fw4 montserrat snow-muted bl b--white-20 pl3 ml3'>CID Inspector</h1>
     </div>
     <div class='pb1 ma0 inline-flex items-center'>
-      <a class='snow-muted hover-aqua-muted underline fr' href="https://docs.ipfs.io/concepts/content-addressing/#identifier-formats" target="_blank">Docs</a>
+      <a class='snow-muted hover-aqua-muted underline fr' href="https://docs.ipfs.tech/concepts/content-addressing/#identifier-formats" target="_blank">Docs</a>
       <a class='snow-muted hover-aqua-muted underline fr ml4' href="https://github.com/ipld/cid" target="_blank">Spec</a>
       <a class='snow-muted hover-aqua-muted underline fr ml4' href="https://proto.school/#/anatomy-of-a-cid" target="_blank">Tutorial</a>
       <div class='ml4'>
@@ -39,12 +33,6 @@
   </header>
   <section class='pv4 pl2 pl5-l'>
     <div class='pt2 measure-wide cf pr2 pr0-l'>
-<<<<<<< HEAD
-=======
-      <a class='gray hover-aqua link underline fr ml3' href="https://proto.school/#/anatomy-of-a-cid" target="_blank">Tutorial</a>
-      <a class='gray hover-aqua link underline fr ml3' href="https://github.com/ipld/cid" target="_blank">Spec</a>
-      <a class='gray hover-aqua link underline fr' href="https://docs.ipfs.tech/concepts/content-addressing/#identifier-formats" target="_blank">Docs</a>
->>>>>>> 296357c7
       <label for="input-cid" class='db pb2 w-100 tracked ttu f5 teal'>CID</label>
       <input id="input-cid" type="text" placeholder="Paste a CID here to break it down!" class='db w-100 ph2 pv2 monospace input-reset ba b--black-20 border-box' />
     </div>
